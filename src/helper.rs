--- conflicted
+++ resolved
@@ -1,16 +1,11 @@
-<<<<<<< HEAD
 use std::{
   borrow::Cow,
   ffi,
   fs::File,
   mem::MaybeUninit,
   os::raw::{c_char, c_int},
+  sync::{Mutex, MutexGuard},
 };
-=======
-use std::mem::MaybeUninit;
-use std::sync::{Mutex, MutexGuard};
-use std::{borrow::Cow, ffi, os::raw::c_char};
->>>>>>> d656625d
 
 static LIBTOOL_LOCK: Mutex<()> = Mutex::new(());
 
@@ -22,7 +17,6 @@
   unsafe { String::from_utf8_lossy(ffi::CStr::from_ptr(chars).to_bytes()) }.into_owned()
 }
 
-<<<<<<< HEAD
 pub trait IntoUnixFd {
   fn into_unix_fd(self) -> c_int;
 }
@@ -44,13 +38,14 @@
     let handle = self.into_raw_handle();
 
     unsafe { libc::open_osfhandle(handle as _, 0) }
-=======
+  }
+}
+
 pub fn libtool_lock() -> MutexGuard<'static, ()> {
   match LIBTOOL_LOCK.lock() {
     Ok(guard) => guard,
     // Since the lock contains no meaningful data, if the Mutex got poisoned there is no need for other threads to panic
     Err(err) => err.into_inner(),
->>>>>>> d656625d
   }
 }
 
