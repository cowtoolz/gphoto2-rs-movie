--- conflicted
+++ resolved
@@ -156,13 +156,8 @@
 
     let fd = fs::File::create(path)?.into_unix_fd();
 
-<<<<<<< HEAD
-    try_gp_internal!(gp_file_new_from_fd(&out camera_file_ptr, file.as_raw_fd())?);
+    try_gp_internal!(gp_file_new_from_fd(&out camera_file_ptr, fd)?);
     Ok(Self { inner: camera_file_ptr, is_from_disk: true })
-=======
-    try_gp_internal!(gp_file_new_from_fd(&out camera_file_ptr, fd)?);
-    Ok(Self { inner: camera_file_ptr })
->>>>>>> 61250235
   }
 
   /// Creates a new camera file from disk
